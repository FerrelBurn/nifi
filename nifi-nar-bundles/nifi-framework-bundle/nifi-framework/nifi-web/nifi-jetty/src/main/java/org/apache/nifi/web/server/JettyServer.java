--- conflicted
+++ resolved
@@ -16,39 +16,8 @@
  */
 package org.apache.nifi.web.server;
 
-import java.io.BufferedReader;
-import java.io.BufferedWriter;
-import java.io.File;
-import java.io.FileFilter;
-import java.io.IOException;
-import java.io.InputStreamReader;
-import java.io.OutputStream;
-import java.io.OutputStreamWriter;
-import java.net.InetAddress;
-import java.net.NetworkInterface;
-import java.net.SocketException;
-import java.nio.file.Paths;
-import java.util.ArrayList;
-import java.util.Arrays;
-import java.util.Collection;
-import java.util.Collections;
-import java.util.EnumSet;
-import java.util.Enumeration;
-import java.util.HashMap;
-import java.util.HashSet;
-import java.util.List;
-import java.util.Map;
-import java.util.Objects;
-import java.util.Set;
-import java.util.concurrent.TimeUnit;
-import java.util.jar.JarEntry;
-import java.util.jar.JarFile;
-import java.util.stream.Collectors;
-
-import javax.servlet.DispatcherType;
-import javax.servlet.Filter;
-import javax.servlet.ServletContext;
-
+import com.google.common.base.Strings;
+import com.google.common.collect.Lists;
 import org.apache.commons.collections4.CollectionUtils;
 import org.apache.commons.lang3.StringUtils;
 import org.apache.nifi.NiFiServer;
@@ -122,8 +91,37 @@
 import org.springframework.web.context.WebApplicationContext;
 import org.springframework.web.context.support.WebApplicationContextUtils;
 
-import com.google.common.base.Strings;
-import com.google.common.collect.Lists;
+import javax.servlet.DispatcherType;
+import javax.servlet.Filter;
+import javax.servlet.ServletContext;
+import java.io.BufferedReader;
+import java.io.BufferedWriter;
+import java.io.File;
+import java.io.FileFilter;
+import java.io.IOException;
+import java.io.InputStreamReader;
+import java.io.OutputStream;
+import java.io.OutputStreamWriter;
+import java.net.InetAddress;
+import java.net.NetworkInterface;
+import java.net.SocketException;
+import java.nio.file.Paths;
+import java.util.ArrayList;
+import java.util.Arrays;
+import java.util.Collection;
+import java.util.Collections;
+import java.util.EnumSet;
+import java.util.Enumeration;
+import java.util.HashMap;
+import java.util.HashSet;
+import java.util.List;
+import java.util.Map;
+import java.util.Objects;
+import java.util.Set;
+import java.util.concurrent.TimeUnit;
+import java.util.jar.JarEntry;
+import java.util.jar.JarFile;
+import java.util.stream.Collectors;
 
 /**
  * Encapsulates the Jetty instance.
@@ -341,11 +339,7 @@
 
         // load the web error app
         final WebAppContext webErrorContext = loadWar(webErrorWar, getWebContextRoot() + "/", frameworkClassLoader);
-<<<<<<< HEAD
         webErrorContext.getInitParams().put("allowedContextPaths", props.getAllowedContextPaths());
-=======
-        webErrorContext.getInitParams().put("whitelistedContextPaths", props.getWhitelistedContextPaths());
->>>>>>> c104db77
         webAppContextHandlers.addHandler(webErrorContext);
 
         // deploy the web apps
@@ -647,7 +641,6 @@
         webappContext.setMaxFormContentSize(600000);
 
         // add HTTP security headers to all responses
-<<<<<<< HEAD
         // TODO: Allow more granular path configuration (e.g. /nifi-api/site-to-site/ vs. /nifi-api/process-groups)
         final String ALL_PATHS = getWebContextRoot() + "/*";
         ArrayList<Class<? extends Filter>> filters =
@@ -657,10 +650,7 @@
                         XSSProtectionFilter.class,
                         XContentTypeOptionsFilter.class));
 
-=======
         final String ALL_PATHS = getWebContextRoot() + "/*";
-        ArrayList<Class<? extends Filter>> filters = new ArrayList<>(Arrays.asList(XFrameOptionsFilter.class, ContentSecurityPolicyFilter.class, XSSProtectionFilter.class));
->>>>>>> c104db77
         if(props.isHTTPSConfigured()) {
             filters.add(StrictTransportSecurityFilter.class);
         }
@@ -681,23 +671,11 @@
     private String getWebContextRoot() {
         // Place all webapps under the same root context to allow NiFi UI to continue working
         // for the hardcoded contexts, e.g. /nifi, on different nodes in a cluster setup
-<<<<<<< HEAD
         // to work with different
         String contextRoot = props.getWebContextRoot();
         if (contextRoot != null && contextRoot.length() > 0) {
             // Remove the ending slash if present
-<<<<<<< Upstream, based on origin/master
-            contextRoot = contextRoot.replaceAll("(.+)/$", "$1");
-=======
             contextRoot = contextRoot.replaceAll("(.*)/$", "$1");
->>>>>>> c104db7 Fix conflicts
-=======
-        // to work with different 
-        String contextRoot = props.getWebContextRoot();
-        if (contextRoot != null && contextRoot.length() > 0) {
-            // Remove the ending slash if present
-            contextRoot = contextRoot.replaceAll("(.*)/$", "$1");
->>>>>>> c104db77
         }
         return (contextRoot != null ? contextRoot : "");
     }
