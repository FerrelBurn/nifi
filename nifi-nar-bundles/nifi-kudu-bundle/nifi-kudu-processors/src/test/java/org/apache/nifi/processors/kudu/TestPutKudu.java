--- conflicted
+++ resolved
@@ -60,10 +60,7 @@
 
 import java.io.IOException;
 import java.io.InputStream;
-<<<<<<< HEAD
 import java.math.BigDecimal;
-=======
->>>>>>> branch 'fix-corrupt-flow.xml.gz-and-add-web-context-root-final-2' of https://github.com/FerrelBurn/nifi.git
 import java.sql.Timestamp;
 import java.util.ArrayList;
 import java.util.Arrays;
@@ -486,12 +483,8 @@
             new RecordField("name", RecordFieldType.STRING.getDataType()),
             new RecordField("age", RecordFieldType.SHORT.getDataType()),
             new RecordField("updated_at", RecordFieldType.TIMESTAMP.getDataType()),
-<<<<<<< HEAD
             new RecordField("score", RecordFieldType.LONG.getDataType()),
             new RecordField("airport_code", RecordFieldType.STRING.getDataType())));
-=======
-            new RecordField("score", RecordFieldType.LONG.getDataType())));
->>>>>>> branch 'fix-corrupt-flow.xml.gz-and-add-web-context-root-final-2' of https://github.com/FerrelBurn/nifi.git
 
         Map<String, Object> values = new HashMap<>();
         PartialRow row = kuduSchema.newPartialRow();
