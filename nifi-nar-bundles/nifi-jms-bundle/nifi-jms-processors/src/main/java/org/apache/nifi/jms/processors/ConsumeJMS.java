/*
 * Licensed to the Apache Software Foundation (ASF) under one or more
 * contributor license agreements.  See the NOTICE file distributed with
 * this work for additional information regarding copyright ownership.
 * The ASF licenses this file to You under the Apache License, Version 2.0
 * (the "License"); you may not use this file except in compliance with
 * the License.  You may obtain a copy of the License at
 *
 *     http://www.apache.org/licenses/LICENSE-2.0
 *
 * Unless required by applicable law or agreed to in writing, software
 * distributed under the License is distributed on an "AS IS" BASIS,
 * WITHOUT WARRANTIES OR CONDITIONS OF ANY KIND, either express or implied.
 * See the License for the specific language governing permissions and
 * limitations under the License.
 */
package org.apache.nifi.jms.processors;

import org.apache.nifi.annotation.behavior.DynamicProperty;
import org.apache.nifi.annotation.behavior.InputRequirement;
import org.apache.nifi.annotation.behavior.InputRequirement.Requirement;
import org.apache.nifi.annotation.behavior.WritesAttribute;
import org.apache.nifi.annotation.behavior.WritesAttributes;
import org.apache.nifi.annotation.documentation.CapabilityDescription;
import org.apache.nifi.annotation.documentation.SeeAlso;
import org.apache.nifi.annotation.documentation.Tags;
import org.apache.nifi.annotation.lifecycle.OnScheduled;
import org.apache.nifi.components.AllowableValue;
import org.apache.nifi.components.PropertyDescriptor;
import org.apache.nifi.components.ValidationContext;
import org.apache.nifi.components.ValidationResult;
import org.apache.nifi.expression.ExpressionLanguageScope;
import org.apache.nifi.flowfile.FlowFile;
import org.apache.nifi.jms.cf.JMSConnectionFactoryProvider;
import org.apache.nifi.jms.processors.JMSConsumer.ConsumerCallback;
import org.apache.nifi.jms.processors.JMSConsumer.JMSResponse;
import org.apache.nifi.processor.ProcessContext;
import org.apache.nifi.processor.ProcessSession;
import org.apache.nifi.processor.Relationship;
import org.apache.nifi.processor.exception.ProcessException;
import org.apache.nifi.processor.util.StandardValidators;
import org.springframework.jms.connection.CachingConnectionFactory;
import org.springframework.jms.connection.SingleConnectionFactory;
import org.springframework.jms.core.JmsTemplate;
import org.springframework.jms.support.JmsHeaders;

import javax.jms.Session;
import java.util.ArrayList;
import java.util.Collection;
import java.util.Collections;
import java.util.HashMap;
import java.util.HashSet;
import java.util.List;
import java.util.Map;
import java.util.Map.Entry;
import java.util.Set;
import java.util.concurrent.TimeUnit;

/**
 * Consuming JMS processor which upon each invocation of
 * {@link #onTrigger(ProcessContext, ProcessSession)} method will construct a
 * {@link FlowFile} containing the body of the consumed JMS message and JMS
 * properties that came with message which are added to a {@link FlowFile} as
 * attributes.
 */
@Tags({ "jms", "get", "message", "receive", "consume" })
@InputRequirement(Requirement.INPUT_FORBIDDEN)
@CapabilityDescription("Consumes JMS Message of type BytesMessage, TextMessage, ObjectMessage, MapMessage or StreamMessage transforming its content to "
        + "a FlowFile and transitioning it to 'success' relationship. JMS attributes such as headers and properties will be copied as FlowFile attributes. "
        + "MapMessages will be transformed into JSONs and then into byte arrays. The other types will have their raw contents as byte array transferred into the flowfile.")
@WritesAttributes({
        @WritesAttribute(attribute = JmsHeaders.DELIVERY_MODE, description = "The JMSDeliveryMode from the message header."),
        @WritesAttribute(attribute = JmsHeaders.EXPIRATION, description = "The JMSExpiration from the message header."),
        @WritesAttribute(attribute = JmsHeaders.PRIORITY, description = "The JMSPriority from the message header."),
        @WritesAttribute(attribute = JmsHeaders.REDELIVERED, description = "The JMSRedelivered from the message header."),
        @WritesAttribute(attribute = JmsHeaders.TIMESTAMP, description = "The JMSTimestamp from the message header."),
        @WritesAttribute(attribute = JmsHeaders.CORRELATION_ID, description = "The JMSCorrelationID from the message header."),
        @WritesAttribute(attribute = JmsHeaders.MESSAGE_ID, description = "The JMSMessageID from the message header."),
        @WritesAttribute(attribute = JmsHeaders.TYPE, description = "The JMSType from the message header."),
        @WritesAttribute(attribute = JmsHeaders.REPLY_TO, description = "The JMSReplyTo from the message header."),
        @WritesAttribute(attribute = JmsHeaders.DESTINATION, description = "The JMSDestination from the message header."),
        @WritesAttribute(attribute = ConsumeJMS.JMS_MESSAGETYPE, description = "The JMS message type, can be TextMessage, BytesMessage, ObjectMessage, MapMessage or StreamMessage)."),
        @WritesAttribute(attribute = "other attributes", description = "Each message property is written to an attribute.")
})
@DynamicProperty(name = "The name of a Connection Factory configuration property.", value = "The value of a given Connection Factory configuration property.",
        description = "Additional configuration property for the Connection Factory. It can be used when the Connection Factory is being configured via the 'JNDI *' or the 'JMS *'" +
                "properties of the processor. For more information, see the Additional Details page.",
        expressionLanguageScope = ExpressionLanguageScope.VARIABLE_REGISTRY)
@SeeAlso(value = { PublishJMS.class, JMSConnectionFactoryProvider.class })
public class ConsumeJMS extends AbstractJMSProcessor<JMSConsumer> {
    public static final String JMS_MESSAGETYPE = "jms.messagetype";

    static final AllowableValue AUTO_ACK = new AllowableValue(String.valueOf(Session.AUTO_ACKNOWLEDGE),
            "AUTO_ACKNOWLEDGE (" + String.valueOf(Session.AUTO_ACKNOWLEDGE) + ")",
            "Automatically acknowledges a client's receipt of a message, regardless if NiFi session has been commited. "
                    + "Can result in data loss in the event where NiFi abruptly stopped before session was commited.");

    static final AllowableValue CLIENT_ACK = new AllowableValue(String.valueOf(Session.CLIENT_ACKNOWLEDGE),
            "CLIENT_ACKNOWLEDGE (" + String.valueOf(Session.CLIENT_ACKNOWLEDGE) + ")",
            "(DEFAULT) Manually acknowledges a client's receipt of a message after NiFi Session was commited, thus ensuring no data loss");

    static final AllowableValue DUPS_OK = new AllowableValue(String.valueOf(Session.DUPS_OK_ACKNOWLEDGE),
            "DUPS_OK_ACKNOWLEDGE (" + String.valueOf(Session.DUPS_OK_ACKNOWLEDGE) + ")",
            "This acknowledgment mode instructs the session to lazily acknowledge the delivery of messages. May result in both data "
                    + "duplication and data loss while achieving the best throughput.");

    public static final String JMS_SOURCE_DESTINATION_NAME = "jms.source.destination";

    static final PropertyDescriptor MESSAGE_SELECTOR = new PropertyDescriptor.Builder()
            .name("Message Selector")
            .displayName("Message Selector")
            .description("The JMS Message Selector to filter the messages that the processor will receive")
            .required(false)
            .expressionLanguageSupported(ExpressionLanguageScope.VARIABLE_REGISTRY)
            .addValidator(StandardValidators.NON_EMPTY_VALIDATOR)
            .build();

    static final PropertyDescriptor ACKNOWLEDGEMENT_MODE = new PropertyDescriptor.Builder()
            .name("Acknowledgement Mode")
            .description("The JMS Acknowledgement Mode. Using Auto Acknowledge can cause messages to be lost on restart of NiFi but may provide "
                            + "better performance than Client Acknowledge.")
            .required(true)
            .allowableValues(AUTO_ACK, CLIENT_ACK, DUPS_OK)
            .defaultValue(CLIENT_ACK.getValue())
            .build();

    static final PropertyDescriptor DURABLE_SUBSCRIBER = new PropertyDescriptor.Builder()
            .name("Durable subscription")
            .displayName("Durable Subscription")
            .description("If destination is Topic if present then make it the consumer durable. " +
                         "@see https://docs.oracle.com/javaee/7/api/javax/jms/Session.html#createDurableConsumer-javax.jms.Topic-java.lang.String-")
            .required(false)
            .expressionLanguageSupported(ExpressionLanguageScope.VARIABLE_REGISTRY)
            .defaultValue("false")
            .allowableValues("true", "false")
            .addValidator(StandardValidators.NON_EMPTY_VALIDATOR)
            .build();
    static final PropertyDescriptor SHARED_SUBSCRIBER = new PropertyDescriptor.Builder()
            .name("Shared subscription")
            .displayName("Shared Subscription")
            .description("If destination is Topic if present then make it the consumer shared. " +
                         "@see https://docs.oracle.com/javaee/7/api/javax/jms/Session.html#createSharedConsumer-javax.jms.Topic-java.lang.String-")
            .required(false)
            .expressionLanguageSupported(ExpressionLanguageScope.VARIABLE_REGISTRY)
            .defaultValue("false")
            .allowableValues("true", "false")
            .addValidator(StandardValidators.NON_EMPTY_VALIDATOR)
            .build();
    static final PropertyDescriptor SUBSCRIPTION_NAME = new PropertyDescriptor.Builder()
            .name("Subscription Name")
            .description("The name of the subscription to use if destination is Topic and is shared or durable.")
            .required(false)
            .addValidator(StandardValidators.NON_EMPTY_VALIDATOR)
            .expressionLanguageSupported(ExpressionLanguageScope.VARIABLE_REGISTRY)
            .build();
    static final PropertyDescriptor TIMEOUT = new PropertyDescriptor.Builder()
            .name("Timeout")
            .description("How long to wait to consume a message from the remote broker before giving up.")
            .required(true)
            .addValidator(StandardValidators.TIME_PERIOD_VALIDATOR)
            .defaultValue("1 sec")
            .expressionLanguageSupported(ExpressionLanguageScope.VARIABLE_REGISTRY)
            .build();
    static final PropertyDescriptor ERROR_QUEUE = new PropertyDescriptor.Builder()
            .name("Error Queue Name")
            .description("The name of a JMS Queue where - if set - unprocessed messages will be routed. Usually provided by the administrator (e.g., 'queue://myErrorQueue' or 'myErrorQueue')." +
                "Only applicable if 'Destination Type' is set to 'QUEUE'")
            .required(false)
            .addValidator(StandardValidators.NON_EMPTY_VALIDATOR)
            .expressionLanguageSupported(ExpressionLanguageScope.FLOWFILE_ATTRIBUTES)
            .build();

    public static final Relationship REL_SUCCESS = new Relationship.Builder()
            .name("success")
            .description("All FlowFiles that are received from the JMS Destination are routed to this relationship")
            .build();

    private final static Set<Relationship> relationships;

    private final static List<PropertyDescriptor> propertyDescriptors;

    static {
        List<PropertyDescriptor> _propertyDescriptors = new ArrayList<>();

        _propertyDescriptors.add(CF_SERVICE);
        _propertyDescriptors.add(DESTINATION);
        _propertyDescriptors.add(DESTINATION_TYPE);
<<<<<<< HEAD
        _propertyDescriptors.add(MESSAGE_SELECTOR);
=======
>>>>>>> branch 'fix-corrupt-flow.xml.gz-and-add-web-context-root-final-2' of https://github.com/FerrelBurn/nifi.git
        _propertyDescriptors.add(USER);
        _propertyDescriptors.add(PASSWORD);
        _propertyDescriptors.add(CLIENT_ID);
        _propertyDescriptors.add(SESSION_CACHE_SIZE);

        // change the validator on CHARSET property
        PropertyDescriptor charsetWithELValidatorProperty = new PropertyDescriptor.Builder()
                .fromPropertyDescriptor(CHARSET)
                .addValidator(StandardValidators.CHARACTER_SET_VALIDATOR_WITH_EVALUATION)
                .build();
        _propertyDescriptors.add(charsetWithELValidatorProperty);

        _propertyDescriptors.add(ACKNOWLEDGEMENT_MODE);
        _propertyDescriptors.add(DURABLE_SUBSCRIBER);
        _propertyDescriptors.add(SHARED_SUBSCRIBER);
        _propertyDescriptors.add(SUBSCRIPTION_NAME);
        _propertyDescriptors.add(TIMEOUT);
        _propertyDescriptors.add(ERROR_QUEUE);

        _propertyDescriptors.addAll(JNDI_JMS_CF_PROPERTIES);
        _propertyDescriptors.addAll(JMS_CF_PROPERTIES);

        propertyDescriptors = Collections.unmodifiableList(_propertyDescriptors);

        Set<Relationship> _relationships = new HashSet<>();
        _relationships.add(REL_SUCCESS);
        relationships = Collections.unmodifiableSet(_relationships);
    }

    private static boolean isDurableSubscriber(final ProcessContext context) {
        final Boolean durableBoolean = context.getProperty(DURABLE_SUBSCRIBER).evaluateAttributeExpressions().asBoolean();
        return durableBoolean == null ? false : durableBoolean;
    }

    private static boolean isShared(final ProcessContext context) {
        final Boolean sharedBoolean = context.getProperty(SHARED_SUBSCRIBER).evaluateAttributeExpressions().asBoolean();
        return sharedBoolean == null ? false : sharedBoolean;
    }

    @OnScheduled
    public void onSchedule(ProcessContext context) {
        if (context.getMaxConcurrentTasks() > 1 && isDurableSubscriber(context) && !isShared(context)) {
            throw new ProcessException("Durable non shared subscriptions cannot work on multiple threads. Check javax/jms/Session#createDurableConsumer API doc.");
        }
    }

    @Override
    protected Collection<ValidationResult> customValidate(ValidationContext validationContext) {
        final List<ValidationResult> validationResults = new ArrayList<>(super.customValidate(validationContext));

        String destinationType = validationContext.getProperty(DESTINATION_TYPE).getValue();
        String errorQueue = validationContext.getProperty(ERROR_QUEUE).getValue();

        if (errorQueue != null && !QUEUE.equals(destinationType)) {
            validationResults.add(new ValidationResult.Builder()
                .valid(false)
                .subject(ERROR_QUEUE.getDisplayName())
                .explanation("'" + ERROR_QUEUE.getDisplayName() + "' is applicable only when " +
                    "'" + DESTINATION_TYPE.getDisplayName() + "'='" + QUEUE + "'")
                .build());
        }
        return validationResults;
    }

    /**
     * Will construct a {@link FlowFile} containing the body of the consumed JMS
     * message (if {@link JMSResponse} returned by {@link JMSConsumer} is not
     * null) and JMS properties that came with message which are added to a
     * {@link FlowFile} as attributes, transferring {@link FlowFile} to
     * 'success' {@link Relationship}.
     */
    @Override
    protected void rendezvousWithJms(final ProcessContext context, final ProcessSession processSession, final JMSConsumer consumer) throws ProcessException {
        final String destinationName = context.getProperty(DESTINATION).evaluateAttributeExpressions().getValue();
        final String errorQueueName = context.getProperty(ERROR_QUEUE).evaluateAttributeExpressions().getValue();
        final boolean durable = isDurableSubscriber(context);
        final boolean shared = isShared(context);
        final String subscriptionName = context.getProperty(SUBSCRIPTION_NAME).evaluateAttributeExpressions().getValue();
        final String messageSelector = context.getProperty(MESSAGE_SELECTOR).evaluateAttributeExpressions().getValue();
        final String charset = context.getProperty(CHARSET).evaluateAttributeExpressions().getValue();

        try {
            consumer.consume(destinationName, errorQueueName, durable, shared, subscriptionName, messageSelector, charset, new ConsumerCallback() {
                @Override
                public void accept(final JMSResponse response) {
                    if (response == null) {
                        return;
                    }

                    FlowFile flowFile = processSession.create();
                    flowFile = processSession.write(flowFile, out -> out.write(response.getMessageBody()));

                    final Map<String, String> jmsHeaders = response.getMessageHeaders();
                    final Map<String, String> jmsProperties = response.getMessageProperties();

                    flowFile = ConsumeJMS.this.updateFlowFileAttributesWithJMSAttributes(jmsHeaders, flowFile, processSession);
                    flowFile = ConsumeJMS.this.updateFlowFileAttributesWithJMSAttributes(jmsProperties, flowFile, processSession);
                    flowFile = processSession.putAttribute(flowFile, JMS_SOURCE_DESTINATION_NAME, destinationName);

                    processSession.getProvenanceReporter().receive(flowFile, destinationName);
                    processSession.putAttribute(flowFile, JMS_MESSAGETYPE, response.getMessageType());
                    processSession.transfer(flowFile, REL_SUCCESS);
                    processSession.commit();
                }
            });
        } catch(Exception e) {
            consumer.setValid(false);
            context.yield();
            throw e; // for backward compatibility with exception handling in flows
        }
    }

    /**
     * Will create an instance of {@link JMSConsumer}
     */
    @Override
    protected JMSConsumer finishBuildingJmsWorker(CachingConnectionFactory connectionFactory, JmsTemplate jmsTemplate, ProcessContext processContext) {
        int ackMode = processContext.getProperty(ACKNOWLEDGEMENT_MODE).asInteger();
        jmsTemplate.setSessionAcknowledgeMode(ackMode);

        long timeout = processContext.getProperty(TIMEOUT).evaluateAttributeExpressions().asTimePeriod(TimeUnit.MILLISECONDS);
        jmsTemplate.setReceiveTimeout(timeout);

        return new JMSConsumer(connectionFactory, jmsTemplate, this.getLogger());
    }

    @Override
    public Set<Relationship> getRelationships() {
        return relationships;
    }

    @Override
    protected List<PropertyDescriptor> getSupportedPropertyDescriptors() {
        return propertyDescriptors;
    }

    /**
     * <p>
     * Use provided clientId for non shared durable consumers, if not set
     * always a different value as defined in {@link AbstractJMSProcessor#setClientId(ProcessContext, SingleConnectionFactory)}.
     * </p>
     * See {@link Session#createDurableConsumer(javax.jms.Topic, String, String, boolean)},
     * in special following part: <i>An unshared durable subscription is
     * identified by a name specified by the client and by the client identifier,
     * which must be set. An application which subsequently wishes to create
     * a consumer on that unshared durable subscription must use the same
     * client identifier.</i>
     */
    @Override
    protected void setClientId(ProcessContext context, SingleConnectionFactory cachingFactory) {
        if (isDurableSubscriber(context) && !isShared(context)) {
            cachingFactory.setClientId(getClientId(context));
        } else {
            super.setClientId(context, cachingFactory);
        }
    }

    /**
     * Copies JMS attributes (i.e., headers and properties) as FF attributes.
     * Given that FF attributes mandate that values are of type String, the
     * copied values of JMS attributes will be "stringified" via
     * String.valueOf(attribute).
     */
    private FlowFile updateFlowFileAttributesWithJMSAttributes(Map<String, String> jmsAttributes, FlowFile flowFile, ProcessSession processSession) {
        Map<String, String> attributes = new HashMap<>();
        for (Entry<String, String> entry : jmsAttributes.entrySet()) {
            attributes.put(entry.getKey(), entry.getValue());
        }

        flowFile = processSession.putAllAttributes(flowFile, attributes);
        return flowFile;
    }
}<|MERGE_RESOLUTION|>--- conflicted
+++ resolved
@@ -185,10 +185,7 @@
         _propertyDescriptors.add(CF_SERVICE);
         _propertyDescriptors.add(DESTINATION);
         _propertyDescriptors.add(DESTINATION_TYPE);
-<<<<<<< HEAD
         _propertyDescriptors.add(MESSAGE_SELECTOR);
-=======
->>>>>>> branch 'fix-corrupt-flow.xml.gz-and-add-web-context-root-final-2' of https://github.com/FerrelBurn/nifi.git
         _propertyDescriptors.add(USER);
         _propertyDescriptors.add(PASSWORD);
         _propertyDescriptors.add(CLIENT_ID);
