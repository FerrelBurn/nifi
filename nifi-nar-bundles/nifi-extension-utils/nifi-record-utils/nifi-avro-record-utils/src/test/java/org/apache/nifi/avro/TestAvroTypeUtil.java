--- conflicted
+++ resolved
@@ -720,7 +720,6 @@
         // THEN
         assertEquals(expected, actual);
     }
-<<<<<<< HEAD
 
     @Test
     public void testConvertNifiRecordIntoAvroRecord() throws IOException {
@@ -771,6 +770,4 @@
 
         return Schema.createRecord(avroFields);
     }
-=======
->>>>>>> branch 'fix-corrupt-flow.xml.gz-and-add-web-context-root-final-2' of https://github.com/FerrelBurn/nifi.git
 }