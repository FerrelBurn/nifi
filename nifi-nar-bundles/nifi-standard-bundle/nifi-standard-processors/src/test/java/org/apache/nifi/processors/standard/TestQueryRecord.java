--- conflicted
+++ resolved
@@ -250,7 +250,6 @@
     }
 
     @Test
-<<<<<<< HEAD
     public void testCollectionFunctionsWithoutCastFailure() throws InitializationException {
         final Record record = createHierarchicalArrayRecord();
         final Record record2 = createHierarchicalArrayRecord();
@@ -375,8 +374,6 @@
     }
 
     @Test
-=======
->>>>>>> branch 'fix-corrupt-flow.xml.gz-and-add-web-context-root-final-2' of https://github.com/FerrelBurn/nifi.git
     public void testCollectionFunctionsWithWhereClause() throws InitializationException {
         final Record sample = createTaggedRecord("1", "a", "b", "c");
 
