/*
 * Licensed to the Apache Software Foundation (ASF) under one or more
 * contributor license agreements.  See the NOTICE file distributed with
 * this work for additional information regarding copyright ownership.
 * The ASF licenses this file to You under the Apache License, Version 2.0
 * (the "License"); you may not use this file except in compliance with
 * the License.  You may obtain a copy of the License at
 *
 *     http://www.apache.org/licenses/LICENSE-2.0
 *
 * Unless required by applicable law or agreed to in writing, software
 * distributed under the License is distributed on an "AS IS" BASIS,
 * WITHOUT WARRANTIES OR CONDITIONS OF ANY KIND, either express or implied.
 * See the License for the specific language governing permissions and
 * limitations under the License.
 */

package org.apache.nifi.processors.standard;

import org.apache.nifi.components.PropertyDescriptor;
import org.apache.nifi.controller.AbstractControllerService;
import org.apache.nifi.json.JsonRecordSetWriter;
import org.apache.nifi.json.JsonTreeReader;
import org.apache.nifi.lookup.RecordLookupService;
import org.apache.nifi.lookup.StringLookupService;
import org.apache.nifi.reporting.InitializationException;
import org.apache.nifi.schema.access.SchemaAccessUtils;
import org.apache.nifi.schema.inference.SchemaInferenceUtil;
import org.apache.nifi.serialization.SimpleRecordSchema;
import org.apache.nifi.serialization.record.MapRecord;
import org.apache.nifi.serialization.record.MockRecordParser;
import org.apache.nifi.serialization.record.MockRecordWriter;
import org.apache.nifi.serialization.record.Record;
import org.apache.nifi.serialization.record.RecordField;
import org.apache.nifi.serialization.record.RecordFieldType;
import org.apache.nifi.serialization.record.RecordSchema;
import org.apache.nifi.util.MockFlowFile;
import org.apache.nifi.util.TestRunner;
import org.apache.nifi.util.TestRunners;
import org.junit.Assert;
import org.junit.Before;
import org.junit.Test;

import java.io.File;
import java.io.IOException;
import java.util.ArrayList;
import java.util.Collections;
import java.util.HashMap;
import java.util.List;
import java.util.Map;
import java.util.Optional;
import java.util.Set;

import static org.junit.Assert.assertTrue;

public class TestLookupRecord {

    private TestRunner runner;
    private MapLookup lookupService;
    private MockRecordParser recordReader;
    private MockRecordWriter recordWriter;

    @Before
    public void setup() throws InitializationException {
        recordReader = new MockRecordParser();
        recordWriter = new MockRecordWriter(null, false);
        lookupService = new MapLookup();

        runner = TestRunners.newTestRunner(LookupRecord.class);
        runner.addControllerService("reader", recordReader);
        runner.enableControllerService(recordReader);
        runner.addControllerService("writer", recordWriter);
        runner.enableControllerService(recordWriter);
        runner.addControllerService("lookup", lookupService);
        runner.enableControllerService(lookupService);

        runner.setProperty(LookupRecord.RECORD_READER, "reader");
        runner.setProperty(LookupRecord.RECORD_WRITER, "writer");
        runner.setProperty(LookupRecord.LOOKUP_SERVICE, "lookup");
        runner.setProperty("lookup", "/name");
        runner.setProperty(LookupRecord.RESULT_RECORD_PATH, "/sport");
        runner.setProperty(LookupRecord.ROUTING_STRATEGY, LookupRecord.ROUTE_TO_MATCHED_UNMATCHED);

        recordReader.addSchemaField("name", RecordFieldType.STRING);
        recordReader.addSchemaField("age", RecordFieldType.INT);
        recordReader.addSchemaField("sport", RecordFieldType.STRING);

        recordReader.addRecord("John Doe", 48, null);
        recordReader.addRecord("Jane Doe", 47, null);
        recordReader.addRecord("Jimmy Doe", 14, null);
    }

    @Test
    public void testFlowfileAttributesPassed() {
        Map<String, String> attrs = new HashMap<>();
        attrs.put("schema.name", "person");
        attrs.put("something_something", "test");

        Map<String, Object> expected = new HashMap<>();
        expected.putAll(attrs);

        lookupService.setExpectedContext(expected);

        lookupService.addValue("John Doe", "Soccer");
        lookupService.addValue("Jane Doe", "Basketball");
        lookupService.addValue("Jimmy Doe", "Football");

        runner.enqueue("", attrs);
        runner.run();

        runner.assertAllFlowFilesTransferred(LookupRecord.REL_MATCHED, 1);
        final MockFlowFile out = runner.getFlowFilesForRelationship(LookupRecord.REL_MATCHED).get(0);

        out.assertAttributeEquals("record.count", "3");
        out.assertAttributeEquals("mime.type", "text/plain");
        out.assertContentEquals("John Doe,48,Soccer\nJane Doe,47,Basketball\nJimmy Doe,14,Football\n");
    }

    @Test
    public void testAllMatch() {
        lookupService.addValue("John Doe", "Soccer");
        lookupService.addValue("Jane Doe", "Basketball");
        lookupService.addValue("Jimmy Doe", "Football");

        runner.enqueue("");
        runner.run();

        runner.assertAllFlowFilesTransferred(LookupRecord.REL_MATCHED, 1);
        final MockFlowFile out = runner.getFlowFilesForRelationship(LookupRecord.REL_MATCHED).get(0);

        out.assertAttributeEquals("record.count", "3");
        out.assertAttributeEquals("mime.type", "text/plain");
        out.assertContentEquals("John Doe,48,Soccer\nJane Doe,47,Basketball\nJimmy Doe,14,Football\n");
    }

    @Test
    public void testAllUnmatched() {
        runner.enqueue("");
        runner.run();

        runner.assertAllFlowFilesTransferred(LookupRecord.REL_UNMATCHED, 1);
        final MockFlowFile out = runner.getFlowFilesForRelationship(LookupRecord.REL_UNMATCHED).get(0);

        out.assertAttributeEquals("record.count", "3");
        out.assertAttributeEquals("mime.type", "text/plain");
        out.assertContentEquals("John Doe,48,\nJane Doe,47,\nJimmy Doe,14,\n");
    }

    @Test
    public void testMixtureOfMatch() {
        lookupService.addValue("John Doe", "Soccer");
        lookupService.addValue("Jimmy Doe", "Football");

        runner.enqueue("");
        runner.run();

        runner.assertTransferCount(LookupRecord.REL_FAILURE, 0);
        runner.assertTransferCount(LookupRecord.REL_MATCHED, 1);
        runner.assertTransferCount(LookupRecord.REL_UNMATCHED, 1);

        final MockFlowFile matched = runner.getFlowFilesForRelationship(LookupRecord.REL_MATCHED).get(0);
        matched.assertAttributeEquals("record.count", "2");
        matched.assertAttributeEquals("mime.type", "text/plain");
        matched.assertContentEquals("John Doe,48,Soccer\nJimmy Doe,14,Football\n");

        final MockFlowFile unmatched = runner.getFlowFilesForRelationship(LookupRecord.REL_UNMATCHED).get(0);
        unmatched.assertAttributeEquals("record.count", "1");
        unmatched.assertAttributeEquals("mime.type", "text/plain");
        unmatched.assertContentEquals("Jane Doe,47,\n");
    }


    @Test
    public void testResultPathNotFound() {
        runner.setProperty(LookupRecord.RESULT_RECORD_PATH, "/other");

        lookupService.addValue("John Doe", "Soccer");
        lookupService.addValue("Jane Doe", "Basketball");
        lookupService.addValue("Jimmy Doe", "Football");

        runner.enqueue("");
        runner.run();

        runner.assertAllFlowFilesTransferred(LookupRecord.REL_MATCHED, 1);
        final MockFlowFile out = runner.getFlowFilesForRelationship(LookupRecord.REL_MATCHED).get(0);

        out.assertAttributeEquals("record.count", "3");
        out.assertAttributeEquals("mime.type", "text/plain");
        out.assertContentEquals("John Doe,48,,Soccer\nJane Doe,47,,Basketball\nJimmy Doe,14,,Football\n");
    }

    @Test
    public void testLookupPathNotFound() {
        runner.setProperty("lookup", "/other");

        runner.enqueue("");
        runner.run();

        runner.assertAllFlowFilesTransferred(LookupRecord.REL_UNMATCHED, 1);
        final MockFlowFile out = runner.getFlowFilesForRelationship(LookupRecord.REL_UNMATCHED).get(0);

        out.assertAttributeEquals("record.count", "3");
        out.assertAttributeEquals("mime.type", "text/plain");
        out.assertContentEquals("John Doe,48,\nJane Doe,47,\nJimmy Doe,14,\n");
    }

    @Test
    public void testUnparseableData() {
        recordReader.failAfter(1);

        runner.enqueue("");
        runner.run();

        runner.assertAllFlowFilesTransferred(LookupRecord.REL_FAILURE, 1);
        final MockFlowFile out = runner.getFlowFilesForRelationship(LookupRecord.REL_FAILURE).get(0);
        out.assertAttributeNotExists("record.count");
        out.assertContentEquals("");
    }

    @Test
    public void testNoResultPath() {
        lookupService.addValue("John Doe", "Soccer");
        lookupService.addValue("Jane Doe", "Basketball");
        lookupService.addValue("Jimmy Doe", "Football");

        runner.removeProperty(LookupRecord.RESULT_RECORD_PATH);

        runner.enqueue("");
        runner.run();

        runner.assertAllFlowFilesTransferred(LookupRecord.REL_MATCHED, 1);
        final MockFlowFile out = runner.getFlowFilesForRelationship(LookupRecord.REL_MATCHED).get(0);

        out.assertAttributeEquals("record.count", "3");
        out.assertAttributeEquals("mime.type", "text/plain");
        out.assertContentEquals("John Doe,48,\nJane Doe,47,\nJimmy Doe,14,\n");
    }


    @Test
    public void testMultipleLookupPaths() {
        lookupService.addValue("John Doe", "Soccer");
        lookupService.addValue("Jane Doe", "Basketball");
        lookupService.addValue("Jimmy Doe", "Football");

        runner.setProperty("lookup", "/*");

        runner.enqueue("");
        runner.run();

        runner.assertAllFlowFilesTransferred(LookupRecord.REL_UNMATCHED, 1);
        final MockFlowFile out = runner.getFlowFilesForRelationship(LookupRecord.REL_UNMATCHED).get(0);

        out.assertAttributeEquals("record.count", "3");
        out.assertAttributeEquals("mime.type", "text/plain");
        out.assertContentEquals("John Doe,48,\nJane Doe,47,\nJimmy Doe,14,\n");
    }

    @Test
    public void testInvalidUnlessAllRequiredPropertiesAdded() {
        runner.removeProperty(new PropertyDescriptor.Builder().name("lookup").build());
        runner.setProperty("hello", "/name");
        runner.assertNotValid();

        runner.setProperty("lookup", "xx");
        runner.assertNotValid();

        runner.setProperty("lookup", "/name");
        runner.assertValid();
    }


    @Test
    public void testAddFieldsToExistingRecord() throws InitializationException {
        final RecordLookup lookupService = new RecordLookup();
        runner.addControllerService("lookup", lookupService);
        runner.enableControllerService(lookupService);

        final List<RecordField> fields = new ArrayList<>();
        fields.add(new RecordField("favorite", RecordFieldType.STRING.getDataType()));
        fields.add(new RecordField("least", RecordFieldType.STRING.getDataType()));
        final RecordSchema schema = new SimpleRecordSchema(fields);
        final Record sports = new MapRecord(schema, new HashMap<>());

        sports.setValue("favorite", "basketball");
        sports.setValue("least", "soccer");

        lookupService.addValue("John Doe", sports);

        recordReader = new MockRecordParser();
        recordReader.addSchemaField("name", RecordFieldType.STRING);
        recordReader.addSchemaField("age", RecordFieldType.INT);
        recordReader.addSchemaField("favorite", RecordFieldType.STRING);
        recordReader.addSchemaField("least", RecordFieldType.STRING);

        recordReader.addRecord("John Doe", 48, null, "baseball");

        runner.addControllerService("reader", recordReader);
        runner.enableControllerService(recordReader);

        runner.setProperty("lookup", "/name");
        runner.setProperty(LookupRecord.RESULT_RECORD_PATH, "/");
        runner.setProperty(LookupRecord.RESULT_CONTENTS, LookupRecord.RESULT_RECORD_FIELDS);

        runner.enqueue("");
        runner.run();

        final MockFlowFile out = runner.getFlowFilesForRelationship(LookupRecord.REL_MATCHED).get(0);
        out.assertContentEquals("John Doe,48,basketball,soccer\n");
    }

    /**
     * If the output fields are added to a record that doesn't exist, the result should be that a Record is
     * created and the results added to it.
     */
    @Test
    public void testAddFieldsToNonExistentRecord() throws InitializationException {
        final RecordLookup lookupService = new RecordLookup();
        runner.addControllerService("lookup", lookupService);
        runner.enableControllerService(lookupService);

        final List<RecordField> fields = new ArrayList<>();
        fields.add(new RecordField("favorite", RecordFieldType.STRING.getDataType()));
        fields.add(new RecordField("least", RecordFieldType.STRING.getDataType()));
        final RecordSchema schema = new SimpleRecordSchema(fields);
        final Record sports = new MapRecord(schema, new HashMap<>());

        sports.setValue("favorite", "basketball");
        sports.setValue("least", "soccer");

        lookupService.addValue("John Doe", sports);

        recordReader = new MockRecordParser();
        recordReader.addSchemaField("name", RecordFieldType.STRING);
        recordReader.addSchemaField("age", RecordFieldType.INT);
        recordReader.addSchemaField("sport", RecordFieldType.RECORD);

        recordReader.addRecord("John Doe", 48, null);

        runner.addControllerService("reader", recordReader);
        runner.enableControllerService(recordReader);

        runner.setProperty("lookup", "/name");
        runner.setProperty(LookupRecord.RESULT_RECORD_PATH, "/sport");
        runner.setProperty(LookupRecord.RESULT_CONTENTS, LookupRecord.RESULT_RECORD_FIELDS);

        runner.enqueue("");
        runner.run();

        final MockFlowFile out = runner.getFlowFilesForRelationship(LookupRecord.REL_MATCHED).get(0);

        // We can't be sure of the order of the fields in the record, so we allow either 'least' or 'favorite' to be first
        final String outputContents = new String(out.toByteArray());
        assertTrue(outputContents.equals("John Doe,48,MapRecord[{favorite=basketball, least=soccer}]\n")
            || outputContents.equals("John Doe,48,MapRecord[{least=soccer, favorite=basketball}]\n"));
    }

    /**
     * If the output fields are added to a non-record field, then the result should be that the field
     * becomes a UNION that does allow the Record and the value is set to a Record.
     */
    @Test
    public void testAddFieldsToNonRecordField() throws InitializationException {
        final RecordLookup lookupService = new RecordLookup();
        runner.addControllerService("lookup", lookupService);
        runner.enableControllerService(lookupService);

        final List<RecordField> fields = new ArrayList<>();
        fields.add(new RecordField("favorite", RecordFieldType.STRING.getDataType()));
        fields.add(new RecordField("least", RecordFieldType.STRING.getDataType()));
        final RecordSchema schema = new SimpleRecordSchema(fields);
        final Record sports = new MapRecord(schema, new HashMap<>());

        sports.setValue("favorite", "basketball");
        sports.setValue("least", "soccer");

        lookupService.addValue("John Doe", sports);

        recordReader = new MockRecordParser();
        recordReader.addSchemaField("name", RecordFieldType.STRING);
        recordReader.addSchemaField("age", RecordFieldType.INT);
        recordReader.addSchemaField("sport", RecordFieldType.STRING);

        recordReader.addRecord("John Doe", 48, null);

        runner.addControllerService("reader", recordReader);
        runner.enableControllerService(recordReader);

        runner.setProperty("lookup", "/name");
        runner.setProperty(LookupRecord.RESULT_RECORD_PATH, "/sport");
        runner.setProperty(LookupRecord.RESULT_CONTENTS, LookupRecord.RESULT_RECORD_FIELDS);

        runner.enqueue("");
        runner.run();

        final MockFlowFile out = runner.getFlowFilesForRelationship(LookupRecord.REL_MATCHED).get(0);

        // We can't be sure of the order of the fields in the record, so we allow either 'least' or 'favorite' to be first
        final String outputContents = new String(out.toByteArray());
        assertTrue(outputContents.equals("John Doe,48,MapRecord[{favorite=basketball, least=soccer}]\n")
            || outputContents.equals("John Doe,48,MapRecord[{least=soccer, favorite=basketball}]\n"));
    }

    @Test
    public void testAddFieldsToExistingRecordRouteToSuccess() throws InitializationException {
        final RecordLookup lookupService = new RecordLookup();
        runner.addControllerService("lookup", lookupService);
        runner.enableControllerService(lookupService);
        runner.setProperty(LookupRecord.ROUTING_STRATEGY, LookupRecord.ROUTE_TO_SUCCESS);

        // Even if the looked up record's original schema is not nullable, the result record's enriched fields should be nullable.
        final List<RecordField> fields = new ArrayList<>();
        fields.add(new RecordField("favorite", RecordFieldType.STRING.getDataType(), false));
        fields.add(new RecordField("least", RecordFieldType.STRING.getDataType(), true));
        final RecordSchema schema = new SimpleRecordSchema(fields);
        final Record sports = new MapRecord(schema, new HashMap<>());

        sports.setValue("favorite", "basketball");
        sports.setValue("least", "soccer");

        lookupService.addValue("John Doe", sports);

        // Incoming Record doesn't have the fields to be enriched.
        recordReader = new MockRecordParser();
        recordReader.addSchemaField("name", RecordFieldType.STRING);
        recordReader.addSchemaField("age", RecordFieldType.INT);

        recordReader.addRecord("John Doe", 48);
        recordReader.addRecord("Jane Doe", 47);

        runner.addControllerService("reader", recordReader);
        runner.enableControllerService(recordReader);

        runner.setProperty("lookup", "/name");
        runner.setProperty(LookupRecord.RESULT_RECORD_PATH, "/");
        runner.setProperty(LookupRecord.RESULT_CONTENTS, LookupRecord.RESULT_RECORD_FIELDS);

        runner.enqueue("");
        runner.run();

        final MockFlowFile out = runner.getFlowFilesForRelationship(LookupRecord.REL_SUCCESS).get(0);
        out.assertContentEquals("John Doe,48,soccer,basketball\nJane Doe,47\n");
    }

    @Test
    public void testLookupArray() throws InitializationException, IOException {
        TestRunner runner = TestRunners.newTestRunner(LookupRecord.class);
<<<<<<< HEAD
        final MapLookup lookupService = new MapLookupForInPlaceReplacement();

        final JsonTreeReader jsonReader = new JsonTreeReader();
        runner.addControllerService("reader", jsonReader);
        runner.setProperty(jsonReader, SchemaAccessUtils.SCHEMA_ACCESS_STRATEGY, SchemaInferenceUtil.INFER_SCHEMA);

        final JsonRecordSetWriter jsonWriter = new JsonRecordSetWriter();
        runner.addControllerService("writer", jsonWriter);
        runner.setProperty(jsonWriter, SchemaAccessUtils.SCHEMA_ACCESS_STRATEGY, SchemaAccessUtils.INHERIT_RECORD_SCHEMA);

        runner.addControllerService("reader", jsonReader);
        runner.enableControllerService(jsonReader);
        runner.addControllerService("writer", jsonWriter);
        runner.enableControllerService(jsonWriter);
        runner.addControllerService("lookup", lookupService);
        runner.enableControllerService(lookupService);

        runner.setProperty(LookupRecord.ROUTING_STRATEGY, LookupRecord.ROUTE_TO_SUCCESS);
        runner.setProperty(LookupRecord.REPLACEMENT_STRATEGY, LookupRecord.REPLACE_EXISTING_VALUES);
        runner.setProperty(LookupRecord.RECORD_READER, "reader");
        runner.setProperty(LookupRecord.RECORD_WRITER, "writer");
        runner.setProperty(LookupRecord.LOOKUP_SERVICE, "lookup");
        runner.setProperty("lookupLanguage", "/locales[*]/language");
        runner.setProperty("lookupRegion", "/locales[*]/region");
        runner.setProperty("lookupFoo", "/foo/foo");

        lookupService.addValue("FR", "France");
        lookupService.addValue("CA", "Canada");
        lookupService.addValue("fr", "French");
        lookupService.addValue("key", "value");

        runner.enqueue(new File("src/test/resources/TestLookupRecord/lookup-array-input.json").toPath());
        runner.run();

        runner.assertAllFlowFilesTransferred(LookupRecord.REL_SUCCESS);
        final MockFlowFile out = runner.getFlowFilesForRelationship(LookupRecord.REL_SUCCESS).get(0);
        out.assertContentEquals(new File("src/test/resources/TestLookupRecord/lookup-array-output.json").toPath());
    }

    @Test
    public void testLookupArrayKeyNotInLRS() throws InitializationException, IOException {
        TestRunner runner = TestRunners.newTestRunner(LookupRecord.class);
        final MapLookup lookupService = new MapLookupForInPlaceReplacement();
=======
        final MapLookup lookupService = new MapLookup();

        final JsonTreeReader jsonReader = new JsonTreeReader();
        runner.addControllerService("reader", jsonReader);
        runner.setProperty(jsonReader, SchemaAccessUtils.SCHEMA_ACCESS_STRATEGY, SchemaInferenceUtil.INFER_SCHEMA);

        final JsonRecordSetWriter jsonWriter = new JsonRecordSetWriter();
        runner.addControllerService("writer", jsonWriter);
        runner.setProperty(jsonWriter, SchemaAccessUtils.SCHEMA_ACCESS_STRATEGY, SchemaAccessUtils.INHERIT_RECORD_SCHEMA);

        runner.addControllerService("reader", jsonReader);
        runner.enableControllerService(jsonReader);
        runner.addControllerService("writer", jsonWriter);
        runner.enableControllerService(jsonWriter);
        runner.addControllerService("lookup", lookupService);
        runner.enableControllerService(lookupService);

        runner.setProperty(LookupRecord.ROUTING_STRATEGY, LookupRecord.ROUTE_TO_SUCCESS);
        runner.setProperty(LookupRecord.REPLACEMENT_STRATEGY, LookupRecord.REPLACE_EXISTING_VALUES);
        runner.setProperty(LookupRecord.RECORD_READER, "reader");
        runner.setProperty(LookupRecord.RECORD_WRITER, "writer");
        runner.setProperty(LookupRecord.LOOKUP_SERVICE, "lookup");
        runner.setProperty("lookupLanguage", "/locales[*]/language");
        runner.setProperty("lookupRegion", "/locales[*]/region");
        runner.setProperty("lookupFoo", "/foo/foo");

        lookupService.addValue("FR", "France");
        lookupService.addValue("CA", "Canada");
        lookupService.addValue("fr", "French");
        lookupService.addValue("key", "value");

        runner.enqueue(new File("src/test/resources/TestLookupRecord/lookup-array-input.json").toPath());
        runner.run();

        runner.assertAllFlowFilesTransferred(LookupRecord.REL_SUCCESS);
        final MockFlowFile out = runner.getFlowFilesForRelationship(LookupRecord.REL_SUCCESS).get(0);
        out.assertContentEquals(new File("src/test/resources/TestLookupRecord/lookup-array-output.json").toPath());
    }

    @Test
    public void testLookupArrayKeyNotInLRS() throws InitializationException, IOException {
        TestRunner runner = TestRunners.newTestRunner(LookupRecord.class);
        final MapLookup lookupService = new MapLookup();
>>>>>>> branch 'fix-corrupt-flow.xml.gz-and-add-web-context-root-final-2' of https://github.com/FerrelBurn/nifi.git

        final JsonTreeReader jsonReader = new JsonTreeReader();
        runner.addControllerService("reader", jsonReader);
        runner.setProperty(jsonReader, SchemaAccessUtils.SCHEMA_ACCESS_STRATEGY, SchemaInferenceUtil.INFER_SCHEMA);

        final JsonRecordSetWriter jsonWriter = new JsonRecordSetWriter();
        runner.addControllerService("writer", jsonWriter);
        runner.setProperty(jsonWriter, SchemaAccessUtils.SCHEMA_ACCESS_STRATEGY, SchemaAccessUtils.INHERIT_RECORD_SCHEMA);

        runner.addControllerService("reader", jsonReader);
        runner.enableControllerService(jsonReader);
        runner.addControllerService("writer", jsonWriter);
        runner.enableControllerService(jsonWriter);
        runner.addControllerService("lookup", lookupService);
        runner.enableControllerService(lookupService);

        runner.setProperty(LookupRecord.ROUTING_STRATEGY, LookupRecord.ROUTE_TO_MATCHED_UNMATCHED);
        runner.setProperty(LookupRecord.REPLACEMENT_STRATEGY, LookupRecord.REPLACE_EXISTING_VALUES);
        runner.setProperty(LookupRecord.RECORD_READER, "reader");
        runner.setProperty(LookupRecord.RECORD_WRITER, "writer");
        runner.setProperty(LookupRecord.LOOKUP_SERVICE, "lookup");
        runner.setProperty("lookupLanguage", "/locales[*]/language");
        runner.setProperty("lookupRegion", "/locales[*]/region");
        runner.setProperty("lookupFoo", "/foo/foo");

        lookupService.addValue("FR", "France");
        lookupService.addValue("CA", "Canada");
        lookupService.addValue("fr", "French");
        lookupService.addValue("badkey", "value");

        runner.enqueue(new File("src/test/resources/TestLookupRecord/lookup-array-input.json").toPath());
        runner.run();

        runner.assertAllFlowFilesTransferred(LookupRecord.REL_UNMATCHED);
    }

    private static class MapLookup extends AbstractControllerService implements StringLookupService {
        protected final Map<String, String> values = new HashMap<>();
        private Map<String, Object> expectedContext;

        public void addValue(final String key, final String value) {
            values.put(key, value);
        }

        @Override
        public Class<?> getValueType() {
            return String.class;
        }

        @Override
        public Optional<String> lookup(final Map<String, Object> coordinates, Map<String, String> context) {
            validateContext(context);
            return lookup(coordinates);
        }

        @Override
        public Optional<String> lookup(final Map<String, Object> coordinates) {
            if (coordinates == null || coordinates.get("lookup") == null) {
                return Optional.empty();
            }

            final String key = (String)coordinates.get("lookup");
            if (key == null) {
                return Optional.empty();
            }

            return Optional.ofNullable(values.get(key));
        }

        @Override
        public Set<String> getRequiredKeys() {
            return Collections.singleton("lookup");
        }

        public void setExpectedContext(Map<String, Object> expectedContext) {
            this.expectedContext = expectedContext;
        }

        private void validateContext(Map<String, String> context) {
            if (expectedContext != null) {
                for (Map.Entry<String, Object> entry : expectedContext.entrySet()) {
                    Assert.assertTrue(String.format("%s was not in coordinates.", entry.getKey()),
                            context.containsKey(entry.getKey()));
                    Assert.assertEquals("Wrong value", entry.getValue(), context.get(entry.getKey()));
                }
            }
        }
    }

    private static class RecordLookup extends AbstractControllerService implements RecordLookupService {
        private final Map<String, Record> values = new HashMap<>();

        public void addValue(final String key, final Record value) {
            values.put(key, value);
        }

        @Override
        public Class<?> getValueType() {
            return String.class;
        }

        @Override
        public Optional<Record> lookup(final Map<String, Object> coordinates) {
            if (coordinates == null || coordinates.get("lookup") == null) {
                return Optional.empty();
            }

            final String key = (String)coordinates.get("lookup");
            if (key == null) {
                return Optional.empty();
            }

            return Optional.ofNullable(values.get(key));
        }

        @Override
        public Set<String> getRequiredKeys() {
            return Collections.singleton("lookup");
        }
    }

    private static class MapLookupForInPlaceReplacement extends MapLookup implements StringLookupService {
        @Override
        public Optional<String> lookup(final Map<String, Object> coordinates) {
            final String key = (String)coordinates.values().iterator().next();
            if (key == null) {
                return Optional.empty();
            }

            return Optional.ofNullable(values.get(key));
        }
    }
}<|MERGE_RESOLUTION|>--- conflicted
+++ resolved
@@ -445,7 +445,6 @@
     @Test
     public void testLookupArray() throws InitializationException, IOException {
         TestRunner runner = TestRunners.newTestRunner(LookupRecord.class);
-<<<<<<< HEAD
         final MapLookup lookupService = new MapLookupForInPlaceReplacement();
 
         final JsonTreeReader jsonReader = new JsonTreeReader();
@@ -489,51 +488,6 @@
     public void testLookupArrayKeyNotInLRS() throws InitializationException, IOException {
         TestRunner runner = TestRunners.newTestRunner(LookupRecord.class);
         final MapLookup lookupService = new MapLookupForInPlaceReplacement();
-=======
-        final MapLookup lookupService = new MapLookup();
-
-        final JsonTreeReader jsonReader = new JsonTreeReader();
-        runner.addControllerService("reader", jsonReader);
-        runner.setProperty(jsonReader, SchemaAccessUtils.SCHEMA_ACCESS_STRATEGY, SchemaInferenceUtil.INFER_SCHEMA);
-
-        final JsonRecordSetWriter jsonWriter = new JsonRecordSetWriter();
-        runner.addControllerService("writer", jsonWriter);
-        runner.setProperty(jsonWriter, SchemaAccessUtils.SCHEMA_ACCESS_STRATEGY, SchemaAccessUtils.INHERIT_RECORD_SCHEMA);
-
-        runner.addControllerService("reader", jsonReader);
-        runner.enableControllerService(jsonReader);
-        runner.addControllerService("writer", jsonWriter);
-        runner.enableControllerService(jsonWriter);
-        runner.addControllerService("lookup", lookupService);
-        runner.enableControllerService(lookupService);
-
-        runner.setProperty(LookupRecord.ROUTING_STRATEGY, LookupRecord.ROUTE_TO_SUCCESS);
-        runner.setProperty(LookupRecord.REPLACEMENT_STRATEGY, LookupRecord.REPLACE_EXISTING_VALUES);
-        runner.setProperty(LookupRecord.RECORD_READER, "reader");
-        runner.setProperty(LookupRecord.RECORD_WRITER, "writer");
-        runner.setProperty(LookupRecord.LOOKUP_SERVICE, "lookup");
-        runner.setProperty("lookupLanguage", "/locales[*]/language");
-        runner.setProperty("lookupRegion", "/locales[*]/region");
-        runner.setProperty("lookupFoo", "/foo/foo");
-
-        lookupService.addValue("FR", "France");
-        lookupService.addValue("CA", "Canada");
-        lookupService.addValue("fr", "French");
-        lookupService.addValue("key", "value");
-
-        runner.enqueue(new File("src/test/resources/TestLookupRecord/lookup-array-input.json").toPath());
-        runner.run();
-
-        runner.assertAllFlowFilesTransferred(LookupRecord.REL_SUCCESS);
-        final MockFlowFile out = runner.getFlowFilesForRelationship(LookupRecord.REL_SUCCESS).get(0);
-        out.assertContentEquals(new File("src/test/resources/TestLookupRecord/lookup-array-output.json").toPath());
-    }
-
-    @Test
-    public void testLookupArrayKeyNotInLRS() throws InitializationException, IOException {
-        TestRunner runner = TestRunners.newTestRunner(LookupRecord.class);
-        final MapLookup lookupService = new MapLookup();
->>>>>>> branch 'fix-corrupt-flow.xml.gz-and-add-web-context-root-final-2' of https://github.com/FerrelBurn/nifi.git
 
         final JsonTreeReader jsonReader = new JsonTreeReader();
         runner.addControllerService("reader", jsonReader);
