--- conflicted
+++ resolved
@@ -594,7 +594,6 @@
         }
     }
 
-<<<<<<< HEAD
     @Test
     public void testValidationsDetailsAttributeForInvalidRecords()  throws InitializationException, UnsupportedEncodingException, IOException {
         final String schema = new String(Files.readAllBytes(Paths.get("src/test/resources/TestUpdateRecord/schema/person-with-name-string.avsc")), "UTF-8");
@@ -641,6 +640,4 @@
                 + "The following 1 fields had values whose type did not match the schema: [/id]");
     }
 
-=======
->>>>>>> branch 'fix-corrupt-flow.xml.gz-and-add-web-context-root-final-2' of https://github.com/FerrelBurn/nifi.git
 }